"""PyHessian Hessian module."""

# @file Different utility functions
# Copyright (c) Zhewei Yao, Amir Gholami
# All rights reserved.
# This file is part of PyHessian library.
#
# PyHessian is free software: you can redistribute it and/or modify
# it under the terms of the GNU General Public License as published by
# the Free Software Foundation, either version 3 of the License, or
# (at your option) any later version.
#
# PyHessian is distributed in the hope that it will be useful,
# but WITHOUT ANY WARRANTY; without even the implied warranty of
# MERCHANTABILITY or FITNESS FOR A PARTICULAR PURPOSE.  See the
# GNU General Public License for more details.
#
# You should have received a copy of the GNU General Public License
# along with PyHessian.  If not, see <http://www.gnu.org/licenses/>.
# *

from collections.abc import Callable, Generator
from typing import Any

import numpy as np
import torch
from tqdm import tqdm

from .utils import (
    DeviceStr,
    group_add,
    group_product,
    normalization,
    orthnormal,
)


def generic_generator(
    model: torch.nn.Module,
    criterion: torch.nn.Module,
    data: Any,
    device: DeviceStr,
) -> Generator[tuple[int, torch.Tensor], None, None]:
    """Calculates the per-sample gradient for the model.

    Default implementation used for PyHessian; the underlying code expects that this generator
    returns the size of the input and the gradient tensor at each step.

    Args:
        model (torch.nn.Module): The model to calculate per-sample gradients for.
        criterion (torch.nn.Module): Function that calculates the loss for the model.
        data (Any): Source of data for the model.
        device (DeviceStr): Device used for pyTorch calculations.

    Yields:
        The size of the current input (int) and the gradient for that sample.
    """
    params = [p for p in model.parameters() if p.requires_grad]

    for sample, target in data:
        outputs = model.forward(sample)
        loss = criterion(outputs, target)

        # instead of loss.backward we directly compute the gradient to avoid overwriting the gradient in place
        grads = torch.autograd.grad(loss, params, create_graph=True, materialize_grads=True)
        yield sample.size(0), grads


"""
def generic_generator_reverse_over_forward(
    model: torch.nn.Module, criterion: torch.nn.Module, data: Any, device: DeviceStr, v
) -> Generator[tuple[int, torch.Tensor], None, None]:
    grads = []
    for (inputs, targets), vv in zip(data, v):
        input_size = inputs.size(0)
        jvp_func = lambda x: torch.func.jvp(
            lambda xx: criterion(model.forward(xx), targets),
            (x,),
            (vv,),
        )[1]
        grads.append(torch.func.grad(jvp_func)(inputs))

    yield input_size, grads
"""


def _is_model_complex(model):
    for p in model.parameters():
        if torch.is_complex(p):
            return True
    return False


def dimenet_generator(
    model: torch.nn.Module,
    criterion: torch.nn.Module | torch.Tensor,
    data: Any,
    device: DeviceStr,
) -> Generator[tuple[int, torch.Tensor], None, None]:
    """Calculates the per-sample gradient for DimeNet models.

    Args:
        model (torch.nn.Module): The DimeNet model to calculate per-sample gradients for.
        criterion (torch.nn.Module): Function that calculates the loss for the model.
        data (Any): Source of data for the model.
        device (DeviceStr): Device used for pyTorch calculations.

    Yields:
        The size of the current input (int) and the gradient.
    """
    params = [p for p in model.parameters() if p.requires_grad]

    for batch in data:
        input_size = len(batch)
        
        # Move batch to the correct device
        batch = batch.to(device)
        
        # Compute loss using test_step which is consistent with how the model is used
        loss = model.test_step(batch, 0, None)
        grads = torch.autograd.grad(loss, params, create_graph=True)
        yield input_size, grads


class PyHessian:
    """PyHessian class for computing Hessian-related quantities.

    This class provides methods to compute eigenvalues, eigenvectors, trace, and density of the Hessian
    matrix using various methods such as power iteration, Hutchinson's method, and stochastic Lanczos algorithm.
    It supports different model architectures and can be used with custom data loaders.
    """

    def __init__(
        self,
        model: torch.nn.Module,
        criterion: torch.nn.Module | torch.Tensor,
        data: Any,
        device: DeviceStr,
        hessian_generator: Callable[
            [torch.nn.Module, torch.nn.Module | torch.Tensor, Any, DeviceStr, Any],
            Generator[tuple[int, torch.Tensor], None, None],
        ] = generic_generator,
        try_cache: bool = False,
        use_complex: bool = False,
    ):
        """Initializes the PyHessian class.

        Args:
            model (torch.nn.Module): The model for which the Hessian is computed.
            criterion (torch.nn.Module): The loss function used for training the model.
            data (torch.utils.data.DataLoader): DataLoader providing the training data.
            device (DeviceStr): Device to run the computations on (e.g., 'cpu' or 'cuda').
            hessian_generator (callable, optional): Function to generate per-sample gradients.
                Defaults to generic_generator.
            try_cache (bool): Defaults to false. Caches per-sample gradients along with their computational graphs.
                Should make the computation faster, but can cause out of memory errors. If you run into memory problems,
                try setting this to false first.
            use_complex (bool): Defaults to false. Forces the calculator to use complex values when performing
                computations. This is determined automatically, but this kwarg is included as a backup.
        """
        if model.training:
            print("Setting model to eval mode. PyHessian will not work with models in training mode!")
            self.model = model.eval()
        else:
            self.model = model

        self.gen = hessian_generator
        self.params = [p for p in model.parameters() if p.requires_grad]
        self.criterion = criterion
        self.data = data
        self.device = device
        self.use_complex = _is_model_complex(self.model) or use_complex

        if self.use_complex:
            print("Complex parameters detected in model. Results will be complex tensors.")

        if try_cache:
            grad_cache = []
            for input_size, grads in self.gen(self.model, self.criterion, self.data, self.device):
                grad_cache.append((input_size, grads))
            self.grad_cache = grad_cache
            self.gen = lambda *args: (x for x in self.grad_cache)
        else:
            self.grad_cache = None

    def hv_product(self, v: list[torch.Tensor]) -> tuple[float, list[torch.Tensor]]:
        """Computes the product of the Hessian-vector product (Hv) for the data.

        Args:
            v (list[torch.Tensor]): A list of tensors representing the vector to multiply with the Hessian.

        Returns:
            tuple: A tuple containing the eigenvalue (float) and the Hessian-vector product (list of tensors).
        """
        THv = [torch.zeros_like(p) for p in self.params]  # accumulate result

        if self.use_complex:
            THv = [torch.complex(t, t.clone()) if not torch.is_complex(t) else t for t in THv]

        num_data = 0
        for input_size, grads in self.gen(self.model, self.criterion, self.data, self.device):
            if self.use_complex:
                grads = [(torch.complex(g, torch.zeros_like(g)) if not torch.is_complex(g) else g) for g in grads]

            Hv = torch.autograd.grad(
                grads,
                self.params,
                grad_outputs=v,
                retain_graph=self.grad_cache is not None,
            )

            THv = [THv1 + Hv1 * float(input_size) + 0.0 for THv1, Hv1 in zip(THv, Hv, strict=False)]
            num_data += float(input_size)

        THv = [THv1 / float(num_data) for THv1 in THv]
        eigenvalue = group_product(THv, v).cpu().item()
        return eigenvalue, THv

    def eigenvalues(
        self,
        maxIter: int = 100,
        tol: float = 1e-3,
        top_n: int = 1,
    ) -> tuple[list[float], list[list[torch.Tensor]]]:
        """Computes the top_n eigenvalues using power iteration method.

        Args:
            maxIter (int, optional): Maximum iterations used to compute each single eigenvalue. Defaults to 100.
            tol (float, optional): The relative tolerance between two consecutive eigenvalue computations
                from power iteration. Defaults to 1e-3.
            top_n (int, optional): The number of top eigenvalues to compute. Defaults to 1.

        Returns:
            tuple[list[float], list[list[torch.Tensor]]]: A tuple containing the eigenvalues and
                their corresponding eigenvectors.
        """
        assert top_n >= 1 and not self.model.training
        eigenvalues = []
        eigenvectors = []

        with tqdm(total=top_n, desc="Eigenvectors computed", leave=True) as pbar:
            computed_dim = 0

            while computed_dim < top_n:
                eigenvalue = None
                v = [torch.randn_like(p) for p in self.params]  # generate random vector

                if self.use_complex:
                    v = [(torch.complex(vv, torch.randn_like(vv)) if not torch.is_complex(vv) else vv) for vv in v]

                v = normalization(v)  # normalize the vector

                ibar = tqdm(
                    range(maxIter),
                    total=maxIter,
                    desc="Iteration",
                    leave=False,
                    position=1,
                )
                for _ in ibar:
                    v = orthnormal(v, eigenvectors)

                    tmp_eigenvalue, Hv = self.hv_product(v)
                    v = normalization(Hv)

                    if eigenvalue is None:
                        eigenvalue = tmp_eigenvalue
                    else:
<<<<<<< HEAD
                        spec_gap = abs(eigenvalue - tmp_eigenvalue) / (
                            abs(eigenvalue) + 1e-6
                        )
                        ibar.set_description(f"Spectral gap: {spec_gap}")
=======
                        spec_gap = abs(eigenvalue - tmp_eigenvalue) / (abs(eigenvalue) + 1e-6)
                        ibar.set_description(f"Err: {spec_gap}")
>>>>>>> 811fac9e
                        if spec_gap < tol:
                            break
                        else:
                            eigenvalue = tmp_eigenvalue
                eigenvalues.append(eigenvalue)
                eigenvectors.append(v)
                computed_dim += 1

                pbar.update(1)

        return eigenvalues, eigenvectors

    def trace(self, maxIter: int = 100, tol: float = 1e-3) -> list[float]:
        """Computes the trace of the Hessian using Hutchinson's method.

        Args:
            maxIter (int): Maximum iterations used to compute the trace. Defaults to 100.
            tol (float): The relative tolerance for convergence. Defaults to 1e-3.

        Returns:
            list[float]: A list containing the trace of the Hessian computed over the iterations.
        """
        assert not self.model.training

        trace_vhv = []
        trace = 0.0

        for _ in range(maxIter):
            v = [torch.randint_like(p, high=2) for p in self.params]

            if self.use_complex:
                v = [
                    (torch.complex(vv, torch.randint_like(vv, high=2)) if not torch.is_complex(vv) else vv) for vv in v
                ]

            # generate Rademacher random variables
            for v_i in v:
                v_i[v_i == 0] = -1
            _, Hv = self.hv_product(v)
            trace_vhv.append(group_product(Hv, v).cpu().item())
            if abs(np.mean(trace_vhv) - trace) / (abs(trace) + 1e-6) < tol:
                return trace_vhv
            else:
                trace = np.mean(trace_vhv)

        return trace_vhv

    def density(self, iter: int = 100, n_v: int = 1) -> tuple[list[list[float]], list[list[float]]]:
        """Computes the estimated eigenvalue density using the stochastic Lanczos algorithm (SLQ).

        Args:
            iter (int): Number of iterations used to compute the trace. Defaults to 100.
            n_v (int): Number of SLQ runs. Defaults to 1.

        Returns:
            tuple[list[list[float]], list[list[float]]]: A tuple containing two lists:
                - eigen_list_full: List of eigenvalues from each SLQ run.
                - weight_list_full: List of weights corresponding to the eigenvalues.
        """
        assert not self.model.training

        device = self.device
        eigen_list_full = []
        weight_list_full = []

        for _ in range(n_v):
            v = [torch.randint_like(p, high=2) for p in self.params]

            if self.use_complex:
                v = [
                    (torch.complex(vv, torch.randint_like(vv, high=2)) if not torch.is_complex(vv) else vv) for vv in v
                ]

            # generate Rademacher random variables
            for v_i in v:
                v_i[v_i == 0] = -1
            v = normalization(v)

            # standard lanczos algorithm initlization
            v_list = [v]
            w_list = []
            alpha_list = []
            beta_list = []
            ############### Lanczos
            for i in range(iter):
                w_prime = [torch.zeros_like(p) for p in self.params]

                if self.use_complex:
                    w_prime = [
                        (torch.complex(vv, torch.zeros_like(vv)) if not torch.is_complex(vv) else vv) for vv in w_prime
                    ]

                if i == 0:
                    _, w_prime = self.hv_product(v)
                    alpha = group_product(w_prime, v)
                    alpha_list.append(alpha.cpu().item())
                    w = group_add(w_prime, v, alpha=-alpha)
                    w_list.append(w)
                else:
                    beta = torch.sqrt(group_product(w, w))
                    beta_list.append(beta.cpu().item())
                    if beta_list[-1] != 0.0:
                        # We should re-orth it
                        v = orthnormal(w, v_list)
                        v_list.append(v)
                    else:
                        # generate a new vector
                        w = [torch.randn_like(p) for p in self.params]
                        if self.use_complex:
                            w = [
                                (torch.complex(vv, torch.randn_like(vv)) if not torch.is_complex(vv) else vv)
                                for vv in w
                            ]

                        v = orthnormal(w, v_list)
                        v_list.append(v)
                    _, w_prime = self.hv_product(v)
                    alpha = group_product(w_prime, v)
                    alpha_list.append(alpha.cpu().item())
                    w_tmp = group_add(w_prime, v, alpha=-alpha)
                    w = group_add(w_tmp, v_list[-2], alpha=-beta)

            T = torch.zeros(iter, iter).to(device)
            for i in range(len(alpha_list)):
                T[i, i] = alpha_list[i]
                if i < len(alpha_list) - 1:
                    T[i + 1, i] = beta_list[i]
                    T[i, i + 1] = beta_list[i]
            a_, b_ = torch.linalg.eig(T)

            eigen_list = a_
            weight_list = torch.pow(b_, 2)
            eigen_list_full.append(list(eigen_list.cpu().numpy()))
            weight_list_full.append(list(weight_list.cpu().numpy()))

        return eigen_list_full, weight_list_full<|MERGE_RESOLUTION|>--- conflicted
+++ resolved
@@ -62,7 +62,9 @@
         loss = criterion(outputs, target)
 
         # instead of loss.backward we directly compute the gradient to avoid overwriting the gradient in place
-        grads = torch.autograd.grad(loss, params, create_graph=True, materialize_grads=True)
+        grads = torch.autograd.grad(
+            loss, params, create_graph=True, materialize_grads=True
+        )
         yield sample.size(0), grads
 
 
@@ -112,10 +114,10 @@
 
     for batch in data:
         input_size = len(batch)
-        
+
         # Move batch to the correct device
         batch = batch.to(device)
-        
+
         # Compute loss using test_step which is consistent with how the model is used
         loss = model.test_step(batch, 0, None)
         grads = torch.autograd.grad(loss, params, create_graph=True)
@@ -159,7 +161,9 @@
                 computations. This is determined automatically, but this kwarg is included as a backup.
         """
         if model.training:
-            print("Setting model to eval mode. PyHessian will not work with models in training mode!")
+            print(
+                "Setting model to eval mode. PyHessian will not work with models in training mode!"
+            )
             self.model = model.eval()
         else:
             self.model = model
@@ -172,11 +176,15 @@
         self.use_complex = _is_model_complex(self.model) or use_complex
 
         if self.use_complex:
-            print("Complex parameters detected in model. Results will be complex tensors.")
+            print(
+                "Complex parameters detected in model. Results will be complex tensors."
+            )
 
         if try_cache:
             grad_cache = []
-            for input_size, grads in self.gen(self.model, self.criterion, self.data, self.device):
+            for input_size, grads in self.gen(
+                self.model, self.criterion, self.data, self.device
+            ):
                 grad_cache.append((input_size, grads))
             self.grad_cache = grad_cache
             self.gen = lambda *args: (x for x in self.grad_cache)
@@ -195,12 +203,24 @@
         THv = [torch.zeros_like(p) for p in self.params]  # accumulate result
 
         if self.use_complex:
-            THv = [torch.complex(t, t.clone()) if not torch.is_complex(t) else t for t in THv]
+            THv = [
+                torch.complex(t, t.clone()) if not torch.is_complex(t) else t
+                for t in THv
+            ]
 
         num_data = 0
-        for input_size, grads in self.gen(self.model, self.criterion, self.data, self.device):
+        for input_size, grads in self.gen(
+            self.model, self.criterion, self.data, self.device
+        ):
             if self.use_complex:
-                grads = [(torch.complex(g, torch.zeros_like(g)) if not torch.is_complex(g) else g) for g in grads]
+                grads = [
+                    (
+                        torch.complex(g, torch.zeros_like(g))
+                        if not torch.is_complex(g)
+                        else g
+                    )
+                    for g in grads
+                ]
 
             Hv = torch.autograd.grad(
                 grads,
@@ -209,7 +229,10 @@
                 retain_graph=self.grad_cache is not None,
             )
 
-            THv = [THv1 + Hv1 * float(input_size) + 0.0 for THv1, Hv1 in zip(THv, Hv, strict=False)]
+            THv = [
+                THv1 + Hv1 * float(input_size) + 0.0
+                for THv1, Hv1 in zip(THv, Hv, strict=False)
+            ]
             num_data += float(input_size)
 
         THv = [THv1 / float(num_data) for THv1 in THv]
@@ -246,7 +269,14 @@
                 v = [torch.randn_like(p) for p in self.params]  # generate random vector
 
                 if self.use_complex:
-                    v = [(torch.complex(vv, torch.randn_like(vv)) if not torch.is_complex(vv) else vv) for vv in v]
+                    v = [
+                        (
+                            torch.complex(vv, torch.randn_like(vv))
+                            if not torch.is_complex(vv)
+                            else vv
+                        )
+                        for vv in v
+                    ]
 
                 v = normalization(v)  # normalize the vector
 
@@ -266,15 +296,10 @@
                     if eigenvalue is None:
                         eigenvalue = tmp_eigenvalue
                     else:
-<<<<<<< HEAD
                         spec_gap = abs(eigenvalue - tmp_eigenvalue) / (
                             abs(eigenvalue) + 1e-6
                         )
                         ibar.set_description(f"Spectral gap: {spec_gap}")
-=======
-                        spec_gap = abs(eigenvalue - tmp_eigenvalue) / (abs(eigenvalue) + 1e-6)
-                        ibar.set_description(f"Err: {spec_gap}")
->>>>>>> 811fac9e
                         if spec_gap < tol:
                             break
                         else:
@@ -307,7 +332,12 @@
 
             if self.use_complex:
                 v = [
-                    (torch.complex(vv, torch.randint_like(vv, high=2)) if not torch.is_complex(vv) else vv) for vv in v
+                    (
+                        torch.complex(vv, torch.randint_like(vv, high=2))
+                        if not torch.is_complex(vv)
+                        else vv
+                    )
+                    for vv in v
                 ]
 
             # generate Rademacher random variables
@@ -322,7 +352,9 @@
 
         return trace_vhv
 
-    def density(self, iter: int = 100, n_v: int = 1) -> tuple[list[list[float]], list[list[float]]]:
+    def density(
+        self, iter: int = 100, n_v: int = 1
+    ) -> tuple[list[list[float]], list[list[float]]]:
         """Computes the estimated eigenvalue density using the stochastic Lanczos algorithm (SLQ).
 
         Args:
@@ -345,7 +377,12 @@
 
             if self.use_complex:
                 v = [
-                    (torch.complex(vv, torch.randint_like(vv, high=2)) if not torch.is_complex(vv) else vv) for vv in v
+                    (
+                        torch.complex(vv, torch.randint_like(vv, high=2))
+                        if not torch.is_complex(vv)
+                        else vv
+                    )
+                    for vv in v
                 ]
 
             # generate Rademacher random variables
@@ -364,7 +401,12 @@
 
                 if self.use_complex:
                     w_prime = [
-                        (torch.complex(vv, torch.zeros_like(vv)) if not torch.is_complex(vv) else vv) for vv in w_prime
+                        (
+                            torch.complex(vv, torch.zeros_like(vv))
+                            if not torch.is_complex(vv)
+                            else vv
+                        )
+                        for vv in w_prime
                     ]
 
                 if i == 0:
@@ -385,7 +427,11 @@
                         w = [torch.randn_like(p) for p in self.params]
                         if self.use_complex:
                             w = [
-                                (torch.complex(vv, torch.randn_like(vv)) if not torch.is_complex(vv) else vv)
+                                (
+                                    torch.complex(vv, torch.randn_like(vv))
+                                    if not torch.is_complex(vv)
+                                    else vv
+                                )
                                 for vv in w
                             ]
 
